use eframe::egui;
use egui::containers::Frame;
use emath::{Pos2, Rect};

fn main() -> Result<(), eframe::Error> {
    let options = eframe::NativeOptions {
        viewport: egui::ViewportBuilder::default()
            .with_inner_size([640.0, 240.0])
            .with_drag_and_drop(true),
        ..Default::default()
    };

<<<<<<< HEAD
    eframe::run_native("evelab", options, Box::new(|_cc| Box::<MyApp>::default()))
}

#[derive(Default)]
struct MyApp {
    dropped_files: Vec<egui::DroppedFile>,
    picked_path: Option<String>,
}

impl eframe::App for MyApp {
    fn update(&mut self, ctx: &egui::Context, _frame: &mut eframe::Frame) {
        egui::CentralPanel::default().show(ctx, |ui| {
            ui.label("Drag-and-drop files onto the window!");

            if ui.button("Open file…").clicked() {
                if let Some(path) = rfd::FileDialog::new().pick_file() {
                    self.picked_path = Some(path.display().to_string());
                }
            }

            if let Some(picked_path) = &self.picked_path {
                ui.horizontal(|ui| {
                    ui.label("Picked file:");
                    ui.monospace(picked_path);
                });
            }

            // Show dropped files (if any):
            if !self.dropped_files.is_empty() {
                ui.group(|ui| {
                    ui.label("Dropped files:");

                    for file in &self.dropped_files {
                        let mut info = if let Some(path) = &file.path {
                            path.display().to_string()
                        } else if !file.name.is_empty() {
                            file.name.clone()
                        } else {
                            "???".to_owned()
                        };

                        let mut additional_info = vec![];
                        if !file.mime.is_empty() {
                            additional_info.push(format!("type: {}", file.mime));
                        }
                        if let Some(bytes) = &file.bytes {
                            additional_info.push(format!("{} bytes", bytes.len()));
                        }
                        if !additional_info.is_empty() {
                            info += &format!(" ({})", additional_info.join(", "));
                        }

                        ui.label(info);
                    }
                });
            }
=======
    // app state
    let mut name = "Arthur".to_owned();
    let mut age = 42;
    let points = vec![Pos2::new(0.1, 0.2), Pos2::new(0.3, 0.4)];

    eframe::run_simple_native("app_name", options, move |ctx, _frame| {
        egui::CentralPanel::default().show(ctx, |ui| {
            ui.heading("my app heading");
            ui.horizontal(|ui| {
                let name_label = ui.label("name: ");
                ui.text_edit_singleline(&mut name)
                    .labelled_by(name_label.id);
            });
            ui.add(egui::Slider::new(&mut age, 0..=120).text("age"));
            if ui.button("Increment").clicked() {
                age += 1;
            }
            ui.label(format!("Hi '{name}', age {age}"));
            Frame::canvas(ui.style()).show(ui, |ui| {
                ui.ctx().request_repaint();

                // let desired_size = ui.available_width() * vec2(1.0, 0.35);
                //let (_id, rect) = ui.allocate_space(desired_size);
                let rect = ui.available_rect_before_wrap();

                let to_screen = emath::RectTransform::from_to(
                    Rect::from_x_y_ranges(0.0..=1.0, 0.0..=1.0),
                    rect,
                );

                let mut shapes = vec![];

                let points: Vec<Pos2> = points.iter().map(|p| to_screen * *p).collect();

                let radius = 10.0;
                for point in &points {
                    shapes.push(egui::epaint::Shape::circle_filled(*point, radius, egui::Color32::from_rgb(255,255,255)));
                }
                ui.painter().extend(shapes);
            });
>>>>>>> 8040b1f0
        });

        preview_files_being_dropped(ctx);

        // Collect dropped files:
        ctx.input(|i| {
            if !i.raw.dropped_files.is_empty() {
                self.dropped_files.clone_from(&i.raw.dropped_files);
            }
        });
    }
}

/// Preview hovering files:
fn preview_files_being_dropped(ctx: &egui::Context) {
    use egui::*;
    use std::fmt::Write as _;

    if !ctx.input(|i| i.raw.hovered_files.is_empty()) {
        let text = ctx.input(|i| {
            let mut text = "Dropping files:\n".to_owned();
            for file in &i.raw.hovered_files {
                if let Some(path) = &file.path {
                    write!(text, "\n{}", path.display()).ok();
                } else if !file.mime.is_empty() {
                    write!(text, "\n{}", file.mime).ok();
                } else {
                    text += "\n???";
                }
            }
            text
        });

        let painter =
            ctx.layer_painter(LayerId::new(Order::Foreground, Id::new("file_drop_target")));

        let screen_rect = ctx.screen_rect();
        painter.rect_filled(screen_rect, 0.0, Color32::from_black_alpha(192));
        painter.text(
            screen_rect.center(),
            Align2::CENTER_CENTER,
            text,
            TextStyle::Heading.resolve(&ctx.style()),
            Color32::WHITE,
        );
    }
}<|MERGE_RESOLUTION|>--- conflicted
+++ resolved
@@ -10,19 +10,55 @@
         ..Default::default()
     };
 
-<<<<<<< HEAD
     eframe::run_native("evelab", options, Box::new(|_cc| Box::<MyApp>::default()))
 }
 
-#[derive(Default)]
 struct MyApp {
     dropped_files: Vec<egui::DroppedFile>,
     picked_path: Option<String>,
+    points: Vec<Pos2>,
+}
+
+impl Default for MyApp {
+    fn default() -> Self {
+        let points = vec![Pos2::new(0.1, 0.2), Pos2::new(0.3, 0.4)];
+        Self {
+            dropped_files: Default::default(),
+            picked_path: Default::default(),
+            points,
+        }
+    }
 }
 
 impl eframe::App for MyApp {
     fn update(&mut self, ctx: &egui::Context, _frame: &mut eframe::Frame) {
         egui::CentralPanel::default().show(ctx, |ui| {
+            Frame::canvas(ui.style()).show(ui, |ui| {
+                ui.ctx().request_repaint();
+
+                // let desired_size = ui.available_width() * vec2(1.0, 0.35);
+                //let (_id, rect) = ui.allocate_space(desired_size);
+                let rect = ui.available_rect_before_wrap();
+
+                let to_screen = emath::RectTransform::from_to(
+                    Rect::from_x_y_ranges(0.0..=1.0, 0.0..=1.0),
+                    rect,
+                );
+
+                let mut shapes = vec![];
+
+                let points: Vec<Pos2> = self.points.iter().map(|p| to_screen * *p).collect();
+
+                let radius = 10.0;
+                for point in &points {
+                    shapes.push(egui::epaint::Shape::circle_filled(
+                        *point,
+                        radius,
+                        egui::Color32::from_rgb(255, 255, 255),
+                    ));
+                }
+                ui.painter().extend(shapes);
+            });
             ui.label("Drag-and-drop files onto the window!");
 
             if ui.button("Open file…").clicked() {
@@ -67,48 +103,6 @@
                     }
                 });
             }
-=======
-    // app state
-    let mut name = "Arthur".to_owned();
-    let mut age = 42;
-    let points = vec![Pos2::new(0.1, 0.2), Pos2::new(0.3, 0.4)];
-
-    eframe::run_simple_native("app_name", options, move |ctx, _frame| {
-        egui::CentralPanel::default().show(ctx, |ui| {
-            ui.heading("my app heading");
-            ui.horizontal(|ui| {
-                let name_label = ui.label("name: ");
-                ui.text_edit_singleline(&mut name)
-                    .labelled_by(name_label.id);
-            });
-            ui.add(egui::Slider::new(&mut age, 0..=120).text("age"));
-            if ui.button("Increment").clicked() {
-                age += 1;
-            }
-            ui.label(format!("Hi '{name}', age {age}"));
-            Frame::canvas(ui.style()).show(ui, |ui| {
-                ui.ctx().request_repaint();
-
-                // let desired_size = ui.available_width() * vec2(1.0, 0.35);
-                //let (_id, rect) = ui.allocate_space(desired_size);
-                let rect = ui.available_rect_before_wrap();
-
-                let to_screen = emath::RectTransform::from_to(
-                    Rect::from_x_y_ranges(0.0..=1.0, 0.0..=1.0),
-                    rect,
-                );
-
-                let mut shapes = vec![];
-
-                let points: Vec<Pos2> = points.iter().map(|p| to_screen * *p).collect();
-
-                let radius = 10.0;
-                for point in &points {
-                    shapes.push(egui::epaint::Shape::circle_filled(*point, radius, egui::Color32::from_rgb(255,255,255)));
-                }
-                ui.painter().extend(shapes);
-            });
->>>>>>> 8040b1f0
         });
 
         preview_files_being_dropped(ctx);
